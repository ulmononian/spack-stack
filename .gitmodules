[submodule "spack"]
  path = spack
<<<<<<< HEAD
  ##url = https://github.com/spack/spack
  ##branch = develop
  #url = https://github.com/NOAA-EMC/spack
  #branch = jcsda_emc_spack_stack
  url = https://github.com/climbfuji/spack
  branch = feature/finalize_jcsda_package_versions_1_0_0
=======
  #url = https://github.com/spack/spack
  #branch = develop
  url = https://github.com/NOAA-EMC/spack
  branch = jcsda_emc_spack_stack
[submodule "doc/CMakeModules"]
  path = doc/CMakeModules
  url = https://github.com/noaa-emc/cmakemodules
  branch = develop
>>>>>>> 0f083a06
<|MERGE_RESOLUTION|>--- conflicted
+++ resolved
@@ -1,19 +1,12 @@
 [submodule "spack"]
   path = spack
-<<<<<<< HEAD
   ##url = https://github.com/spack/spack
   ##branch = develop
   #url = https://github.com/NOAA-EMC/spack
   #branch = jcsda_emc_spack_stack
   url = https://github.com/climbfuji/spack
   branch = feature/finalize_jcsda_package_versions_1_0_0
-=======
-  #url = https://github.com/spack/spack
-  #branch = develop
-  url = https://github.com/NOAA-EMC/spack
-  branch = jcsda_emc_spack_stack
 [submodule "doc/CMakeModules"]
   path = doc/CMakeModules
   url = https://github.com/noaa-emc/cmakemodules
   branch = develop
->>>>>>> 0f083a06
