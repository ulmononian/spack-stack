--- conflicted
+++ resolved
@@ -89,17 +89,11 @@
 
       cd ${{ inputs.path }}/envs/${{ inputs.app }}
 
-<<<<<<< HEAD
-      # Whitelist the mpi providers so that spack creates the modules for them
-      spack config add "modules:default:tcl:whitelist::[${{ inputs.mpi }}]"
-      spack config add "modules:default:lmod:whitelist::[${{ inputs.mpi }}]"
-=======
       # Currently, this is the case for all workflows - wrap in if statement
       # when this changes in the future
       # Whitelist the mpi providers so that spack creates the modules for them
       spack config add "modules:default:tcl:whitelist:[${{ inputs.mpi }}]"
       spack config add "modules:default:lmod:whitelist:[${{ inputs.mpi }}]"
->>>>>>> 1098d4f2
 
       if [ "$RUNNER_OS" == "Linux" ]; then
         echo ""
