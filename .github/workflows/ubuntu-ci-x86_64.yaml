--- conflicted
+++ resolved
@@ -132,15 +132,9 @@
           spack mirror create -a -d /home/ubuntu/spack-stack/source-cache/ || true
 
           # Add binary cache and reindex it
-<<<<<<< HEAD
-          # DH* 20230721 - TODO CLEAN UP OLD BUILD CACHE AFTER MERGE
-          spack mirror add local-binary file:///Users/ec2-user/spack-stack/build-cache-new/
-          spack buildcache update-index local-binary
-=======
           spack mirror add local-binary file:///home/ubuntu/spack-stack/build-cache/
           # DH* 20230721 - todo remove || true
           spack buildcache update-index -m local-binary || true
->>>>>>> bafe0c94
           echo "Packages in combined spack build caches:"
           spack buildcache list
 
@@ -150,15 +144,6 @@
 
           # base-env
           echo "base-env ..."
-<<<<<<< HEAD
-          spack install --fail-fast --source --no-check-signature base-env 2>&1 | tee log.install.intel-2021.4.0.base-env
-          spack buildcache push -a -u local-binary || true
-
-          # the rest
-          echo "${{ inputs.template || 'unified-dev' }} ..."
-          spack install --fail-fast --source --no-check-signature 2>&1 | tee log.install.intel-2021.4.0.${{ inputs.template || 'unified-dev' }}
-          spack buildcache push -a -u local-binary || true
-=======
           # DH* 20230721 - todo remove --no-checksum
           spack install --fail-fast --source --no-check-signature --no-checksum base-env 2>&1 | tee log.install.intel-2021.4.0.base-env
           # DH* 20230721 - todo remove || true (this was here all the time, but should not be needed if spack creates buildcaches correctly)
@@ -170,7 +155,6 @@
           spack install --fail-fast --source --no-check-signature --no-checksum 2>&1 | tee log.install.intel@2021.4.0.${{ inputs.template || 'unified-dev' }}
           # DH* 20230721 - todo remove || true (this was here all the time, but should not be needed if spack creates buildcaches correctly)
           spack buildcache create -a -r -u -d /home/ubuntu/spack-stack/build-cache/ || true
->>>>>>> bafe0c94
 
           # Next steps: synchronize source and build cache to a central/combined mirror?
           echo "Next steps ..."
