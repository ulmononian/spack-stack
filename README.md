--- conflicted
+++ resolved
@@ -8,128 +8,13 @@
 - `spack stack create` is provided to copy common, site-specific, and application-specific configuration files into a coherent Spack environment and to create container recipes
 - `spack stack setup-meta-modules` creates compiler, MPI and Python meta-modules for a convenient setup of a user environment using modules (lua and tcl)
 
-Documentation for installing and using spack-stack can be found here: **MISSING**
+Documentation for installing and using spack-stack can be found here:  https://spack-stack.readthedocs.io/en/latest
 
 spack-stack is maintained by:
 - Kyle Gerheiser (@kgerheiser), NOAA-EMC
 - Dom Heinzeller (@climbfuji), JCSDA
 - not yet appointed, EPIC
 
-<<<<<<< HEAD
-=======
-Ready-to-use spack-stack installations are available on the following platforms:
-
-**Note: this versions are for early testers - use at your own risk**
-
-| System                | Location                                                                                            | Maintained by (temporary) | jedi-ewok tested |
-| --------------------- | --------------------------------------------------------------------------------------------------- | ------------------------- |-------------------
-| MSU Orion             | `/work/noaa/da/role-da/spack-stack/spack-stack-v0.0.1/envs/jedi-all-intel-2022.1.2/install`         | Dom Heinzeller            | yes              |
-| NASA Discover         | `/discover/swdev/jcsda/spack-stack/spack-stack-v0.0.1/envs/jedi-all-intel-2022.0.1/install`         | Dom Heinzeller            | yes              |
-| NCAR-Wyoming Cheyenne | `/glade/work/jedipara/cheyenne/spack-stack/spack-stack-v0.0.1/envs/jedi-all-intel-2022.0.2/install` | Dom Heinzeller            | yes              |
-| NOAA NCO WCOSS2       |                                                                                                     |                           |                  |
-| NOAA RDHPCS Gaea      | `/lustre/f2/pdata/esrl/gsd/spack-stack/spack-stack-v0.0.2`                                          | Dom Heinzeller            | yes              |
-| NOAA RDHPCS Hera      |                                                                                                     |                           |                  |
-| NOAA RDHPCS Jet       |                                                                                                     |                           |                  |
-
-For questions or problems, please consult the currently open [issues](https://github.com/noaa-emc/spack-stack/issues) and the [current and past discussions](https://github.com/noaa-emc/spack-stack/discussions) first.
-
-**Note. spack-stack is in early development and not yet ready for use. Instructions may be incomplete or invalid.**
-
-## Quickstart
-```
-git clone https://github.com/NOAA-EMC/spack-stack.git
-cd spack-stack
-
-# Ensure Python 3.7+ is available and the default before sourcing spack
-
-# Sources Spack from submodule and sets ${SPACK_STACK_DIR}
-source setup.sh
-
-# Basic usage of create.py
-spack stack create -h
-```
-
-### Create local environment
-```
-# See a list of sites and apps
-spack stack create env -h
-
-# Create a pre-configured Spack environment in envs/<app>.<site>
-# (copies site-specific, application-specific, and common config files into the environment directory)
-spack stack create env --site hera --specs jedi-fv3-env --name jedi-fv3.hera
-
-# Activate the newly created environment
-# Optional: decorate the command line prompt using -p
-#     Note: in some cases, this can mess up long lines in bash
-#     because color codes are not escaped correctly. In this
-#     case, use export SPACK_COLOR='never' first.
-spack env activate [-p] envs/jedi-fv3.hera
-
-# Optionally edit config files (spack.yaml, packages.yaml compilers.yaml, site.yaml)
-emacs envs/jedi-fv3.hera/spack.yaml
-emacs envs/jedi-fv3.hera/common/*.yaml
-emacs envs/jedi-fv3.hera/site/*.yaml
-
-# Process the specs and install
-# Note: both steps will take some time!
-spack concretize
-spack install
-
-# Create lua module files
-spack module lmod refresh
-
-# Create meta-modules for compiler, mpi, python
-spack stack setup-meta-modules
-```
-
-### Create container
-```
-# See a list of preconfigured containers
-spack stack create container -h
-
-# Create container spack definition (spack.yaml) in directory envs/<spec>.<config>
-spack stack create container docker-ubuntu-gcc-openmpi --app ufs-weather-model
-
-# Descend into container environment directory
-cd envs/docker-ubuntu-gcc-openmpi.ufs-weather-model
-
-# Optionally edit config file
-emacs spack.yaml
-
-# Docker: create Dockerfile and build container
-# See section "container" in spack.yaml for additional information
-spack containerize > Dockerfile
-docker build -t myimage .
-docker run -it myimage
-```
-
-## Generating new site config
-Recommended: Start with an empty (default) site config. Then run `spack external find` to locate common external packages such as git, Perl, CMake, etc., and run `spack compiler find` to locate compilers in your path. Compilers or external packages with modules need to be added manually.
-```
-spack stack create env --site default --specs jedi-ufs-env --name jedi-ufs.mysite
-
-# Descend into site config directory
-cd envs/jedi-ufs.mysite/site
-
-# Find external packages and compilers, output the files here
-# (overwrites packages.yaml and compilers.yaml)
-SPACK_SYSTEM_CONFIG_PATH=`pwd` spack external find --all --scope system
-SPACK_SYSTEM_CONFIG_PATH=`pwd` spack compiler find --scope system
-
-# Optionally edit config files as above in the quickstart section
-
-# Optionally attempt to find additional packages by name,
-# for example: "spack external find wget"
-```
-It is also instructive to peruse the GitHub actions scripts in `.github/workflows` and `.github/actions` to see how automated spack-stack builds are configured for CI testing, as well as the existing site configs in `configs/sites`.
-
-## Known issues
-
-### General
-1. First call to `spack concretize` fails with `[Errno 2] No such file or directory: ... .json`
-This can happen when `spack concretize` is called the very first time in a new spack-stack clone, during which the boostrapping (installation of clingo) is done first. Simply rerunning the command should solve the problem.
-
->>>>>>> a06c02d8
 ## Disclaimer
 
 The United States Department of Commerce (DOC) GitHub project code is
