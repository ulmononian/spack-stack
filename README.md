--- conflicted
+++ resolved
@@ -26,7 +26,6 @@
 # Copies site-specific, application-specific, and common config files into the environment directory
 ./create-env.py --site hera --app jedi-fv3 --name jedi-fv3.hera
 
-<<<<<<< HEAD
 # Activate the newly created environment
 # optional: decorate the command line prompt using -p
 spack env activate [-p] envs/jedi-fv3.hera
@@ -34,13 +33,6 @@
 # Optionally edit config files (spack.yaml, packages.yaml compilers.yaml, site.yaml)
 cd envs/jedi-fv3.hera
 emacs spack.yaml
-=======
-# Activate spack environment; optional: decorate the command line prompt
-spack env activate [-p] envs/jedi-fv3.hera
-
-# Optionally edit config files (spack.yaml, packages.yaml compilers.yaml, site.yaml)
-emacs envs/jedi-fv3.hera/spack.yaml
->>>>>>> 1c73c81e
 
 # Process the specs and install
 # note: both steps will take some time!
