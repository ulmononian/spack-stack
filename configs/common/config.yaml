<<<<<<< HEAD
  # Set package and module installation directories
  config:
    install_hash_length: 7
    install_tree:
      root: install
      projections:
        all:  "${COMPILERNAME}/${COMPILERVER}/${PACKAGE}-${VERSION}-${HASH}"
    module_roots:
      lmod: install/modulefiles
      tcl: install/modulefiles
=======
# Set package and module installation directories
config:
  install_hash_length: 7
  install_tree:
    root: install
    projections:
      all: "${COMPILERNAME}/${COMPILERVER}/${PACKAGE}-${VERSION}-${HASH}"
  module_roots:
    lmod: install/modulefiles

  # The build stage can be purged with `spack clean --stage` and
  # `spack clean -a`, so it is important that the specified directory uniquely
  # identifies Spack staging to avoid accidentally wiping out non-Spack work.
  build_stage: ${SPACK_STACK_DIR}/cache/build_stage

  # Directory in which to run tests and store test results.
  # Tests will be stored in directories named by date/time and package
  # name/hash.
  test_stage: ${SPACK_STACK_DIR}/cache/test_stage

  # Cache directory for already downloaded source tarballs and archived
  # repositories. This can be purged with `spack clean --downloads`.
  source_cache: ${SPACK_STACK_DIR}/cache/source_cache

  # Cache directory for miscellaneous files, like the package index.
  # This can be purged with `spack clean --misc-cache`
  misc_cache: ${SPACK_STACK_DIR}/cache/misc_cache
>>>>>>> cb7364c3
<|MERGE_RESOLUTION|>--- conflicted
+++ resolved
@@ -1,24 +1,13 @@
-<<<<<<< HEAD
-  # Set package and module installation directories
-  config:
-    install_hash_length: 7
-    install_tree:
-      root: install
-      projections:
-        all:  "${COMPILERNAME}/${COMPILERVER}/${PACKAGE}-${VERSION}-${HASH}"
-    module_roots:
-      lmod: install/modulefiles
-      tcl: install/modulefiles
-=======
 # Set package and module installation directories
 config:
   install_hash_length: 7
   install_tree:
     root: install
     projections:
-      all: "${COMPILERNAME}/${COMPILERVER}/${PACKAGE}-${VERSION}-${HASH}"
+      all:  "${COMPILERNAME}/${COMPILERVER}/${PACKAGE}-${VERSION}-${HASH}"
   module_roots:
     lmod: install/modulefiles
+    tcl: install/modulefiles
 
   # The build stage can be purged with `spack clean --stage` and
   # `spack clean -a`, so it is important that the specified directory uniquely
@@ -36,5 +25,4 @@
 
   # Cache directory for miscellaneous files, like the package index.
   # This can be purged with `spack clean --misc-cache`
-  misc_cache: ${SPACK_STACK_DIR}/cache/misc_cache
->>>>>>> cb7364c3
+  misc_cache: ${SPACK_STACK_DIR}/cache/misc_cache