# Pin versions and specs when building packages
  packages:
<<<<<<< HEAD
    wget:
      version: [1.21.2]
=======
    all:
      providers:
        blas: [openblas]
        lapack: [openblas]
        fftw-api: [fftw]
>>>>>>> cb7364c3
    cmake:
      version: [3.22.1]
    zlib:
      version: [1.2.11]
    hdf5:
      version: [1.12.1]
      variants: +hl +fortran +mpi +threadsafe
    parallel-netcdf:
      version: [1.12.2]
    netcdf-c:
      version: [4.7.4]
      variants: +dap +mpi +parallel-netcdf
    netcdf-fortran:
      version: [4.5.3]
    parallelio:
      version: [2.5.2]
      variants: +pnetcdf
    nccmp:
      version: [1.9.0.1]
    jpeg:
      version: [9.1.0]
    libpng:
      version: [1.6.37]
    libjpeg-turbo:
      version: [2.1.0]
    jasper:
      version: [2.0.32]
    eccodes:
      version: [2.21.0]
      #variants: +netcdf
    py-eccodes:
      version: [1.3.2]
    #libtiff:
    #  version: [4.3.0]
    proj:
      version: [8.1.0]
      # don't really need tiff ...
      variants: ~tiff
    py-pyproj:
      version: [3.1.0]
    py-pygrib:
      version: [2.1.4]
    esmf:
      version: [8.2.0]
      variants: ~xerces ~pnetcdf
    fms:
      version: [2021.03.01]
      variants: +64bit +enable_quad_precision +gfs_phys +openmp +pic
    fms-jcsda:
      version: [release-stable]
      variants: +64bit +enable_quad_precision +gfs_phys +openmp +pic
    bacio:
      version: [2.4.1]
    sigio:
      version: [2.3.2]
    sfcio:
      version: [1.4.1]
    gfsio:
      version: [1.4.1]
    w3nco:
      version: [2.4.1]
    sp:
      version: [2.3.3]
    ip:
      version: [3.3.3]
    ip2:
      version: [1.1.2]
    landsfcutil:
      version: [2.4.1]
    nemsio:
      version: [2.5.2]
    nemsiogfs:
      version: [2.5.3]
    w3emc:
      version: [2.9.1]
    g2:
      version: [3.4.5]
    g2c:
      version: [1.6.4]
    g2tmpl:
      version: [1.10.0]
    crtm:
      version: [2.3.0]
    upp:
      version: [10.0.10]
    wrf-io:
      version: [1.2.0]
    wgrib2:
      version: [2.0.8-cmake-v6]
    prod-util:
      version: [1.2.2]
    grib-util:
      version: [1.2.3]
    gftl-shared:
      version: [1.3.0]
    python:
      version: [3.8.9]
    jedi-cmake:
      version: [1.2.0]
    boost:
      version: [1.72.0]
      # Versions 1.73+ don't compile on platforms like orion (bootstrap.sh fails) ... on the todo list
      #version: [1.78.0]
      # Make this a boost-headers package by compiling basically nothing
      variants: ~atomic ~chrono ~date_time ~exception ~filesystem ~graph ~iostreams ~locale ~log ~math ~mpi ~numpy +pic ~program_options ~python ~random ~regex ~serialization ~signals ~test ~timer ~wave cxxstd=14 visibility=hidden
    gsl-lite:
      version: [0.37.0]
    eigen:
      version: [3.4.0]
    ecbuild:
      version: [3.6.1]
    eckit:
      version: [1.18.0]
      variants: linalg=eigen,lapack compression=lz4,bzip2
    fckit:
      version: [0.9.5]
      variants: +eckit
    atlas:
      version: [0.27.0]
      variants: +fckit
    shumlib:
      version: [macos_clang_port]
    faux:
      version: [develop]
    trans:
      version: [develop]
    git-lfs:
      version: [2.11.0]
    openblas:
      version: [0.3.19]
    fftw:
      version: [3.3.10]
    py-numpy:
      version: [1.20.3]
      variants: +blas +lapack
    py-pybind11:
      version: [2.8.1]
    py-h5py:
      version: [3.6.0]
    py-netcdf4:
      version: [1.5.3]
      variants: +mpi
    py-pycodestyle:
      version: [2.8.0]
    py-pyyaml:
      version: [6.0]
    py-python-dateutil:
      version: [2.8.2]
    py-pandas:
      version: [1.3.5]
    py-pythran:
      # Earlier versions don't compile on macOS with llvm-clang/13.0.0 and Python/3.9
      version: [0.11.0]
    py-scipy:
      version: [1.7.3]
    bufr:
      version: [11.5.0]
      variants: +python
    py-click:
      version: [8.0.3]
    py-pandas:
      version: [1.4.0]
    py-pygithub:
      version: [1.55]
    py-openpyxl:
      version: [3.0.3]
    diffutils:
      version: [3.7]
    findutils:
      version: [4.8.0]
    udunits:
      version: [2.2.28]
    openmpi:
      variants: +internal-hwloc
    mpich:
      variants: ~hwloc<|MERGE_RESOLUTION|>--- conflicted
+++ resolved
@@ -1,15 +1,12 @@
 # Pin versions and specs when building packages
   packages:
-<<<<<<< HEAD
-    wget:
-      version: [1.21.2]
-=======
     all:
       providers:
         blas: [openblas]
         lapack: [openblas]
         fftw-api: [fftw]
->>>>>>> cb7364c3
+    wget:
+      version: [1.21.2]
     cmake:
       version: [3.22.1]
     zlib:
