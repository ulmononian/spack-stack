--- conflicted
+++ resolved
@@ -164,13 +164,10 @@
       variants: +noavx512
     openmpi:
       variants: +internal-hwloc +two_level_namespace
-<<<<<<< HEAD
     openssl:
       variants: +shared
-=======
     p4est:
       version: [2.8]
->>>>>>> 11f22c86
     parallelio:
       version: [2.5.9]
       variants: +pnetcdf
