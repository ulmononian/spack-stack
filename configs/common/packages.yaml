--- conflicted
+++ resolved
@@ -69,13 +69,8 @@
     fiat:
       version: [1.1.0]
     fms:
-<<<<<<< HEAD
       version: [2023.01]
-      variants: precision=32,64 +quad_precision +gfs_phys +openmp +fpic constants=GFS
-=======
-      version: [2022.04]
       variants: precision=32,64 +quad_precision +gfs_phys +openmp +pic constants=GFS
->>>>>>> babcedc4
     g2:
       version: [3.4.5]
     g2c:
