#!/usr/bin/env python3

import argparse
from operator import index
import os
from os import listdir, path, makedirs, linesep
import sys
import shutil
from argparse import RawTextHelpFormatter

# Get directory of this script
stack_dir = path.dirname(path.realpath(__file__))

# Possible spack configuration files
valid_configs = ['compilers.yaml', 'config.yaml', 'mirrors.yaml',
                 'modules.yaml', 'packages.yaml', 'repos.yaml', 'concretizer.yaml']

# Pass this value to --site for an empty config
empty_site = 'default'

def stack_path(*paths):
    return path.join(stack_dir, *paths)


def create_env_dir(name):
    # Create spack-stack/envs to hold envrionments, if it doesn't exist
    if not path.exists(stack_path('envs')):
        makedirs(stack_path('envs'))

    # Create env_dir
    env_dir = stack_path('envs', env_name)
    if not path.exists(env_dir):
        makedirs(env_dir)
        print("Created environment {} in {}".format(env_name, env_dir))
    else:
        sys.exit('Error: env {} already exists'.format(env_dir))

    return env_dir


def copy_common_configs(env_dir):
    common_dir = stack_path('configs', 'common')
    common_configs = listdir(common_dir)
    shutil.copytree(common_dir, path.join(env_dir, 'common'))


def copy_site_configs(site, env_dir):
    site_dir = stack_path('configs', 'sites', site)
    shutil.copytree(site_dir, path.join(env_dir, 'site'))


def copy_app_config(app, env_dir):
    app_config = stack_path('configs', 'apps', app, 'spack.yaml')
    with open(app_config, "r") as f:
        contents = f.read()

    includes = []
    for config_type in ['site', 'common']:
        config_dir = stack_path(env_dir, config_type)
        if path.isdir(config_dir):
            configs = list(filter(lambda f: f in valid_configs, listdir(config_dir)))
            configs = map(lambda conf: '  - {}/{}'.format(config_type, conf), configs)
            includes += configs
    # Always include the repos (could be an option to point somewhere else) or not at all
    includes += ['  - ${SPACK_STACK_DIR}/configs/repos/repos.yaml']
    includes.insert(0, 'include:') if includes else includes.insert(0, '')
    new_contents = contents.replace('@CONFIG_INCLUDES@', linesep.join(includes))

    with open(path.join(env_dir, 'spack.yaml'), "w") as f:
        f.write(new_contents)


def check_inputs(app, site):
    app_path = stack_path('configs', 'apps', app, 'spack.yaml')
    if not path.exists(app_path):
        sys.exit('Error: invalid app {}, "{}" does not exist'.format(app, app_path))

    if site == empty_site:
        return

    site_path = stack_path('configs', 'sites', site)
    if not path.exists(site_path):
        sys.exit('Error: invalid site {}, "{}" does not exist'.format(
            site, site_path))


def site_help():
    _, site_dirs, _ = next(os.walk(stack_path('configs', 'sites')))
    help_string = 'Pre-configured platform, or "default" for an empty site.yaml.' + linesep
    help_string += 'Defaults to "default" if no arg is given' + linesep
    help_string += 'Available options are: ' + linesep
    for site in site_dirs:
        help_string += '\t' + site + linesep
    return help_string


def app_help():
    _, app_dirs, _ = next(os.walk(stack_path('configs', 'apps')))
    help_string = 'Application environment to build.' + linesep
    help_string += 'Available options are: ' + linesep
    for app in app_dirs:
        help_string += '\t' + app + linesep
    return help_string


description_text = '''
    Create a pre-configured Spack environment. Envrionments are created in spack-stack/envs/<env>.
'''

epilog_text = """
Example usage:
    source setup.sh
    ./create-env.py --site default --app ufs --name ufs-env
    spack env activate [-p] envs/ufs-env
    spack concretize
    spack install
"""
parser = argparse.ArgumentParser(description=description_text,
                                 epilog=epilog_text,
                                 formatter_class=RawTextHelpFormatter)

parser.add_argument('--site', type=str, required=False, nargs='?', default='default', help=site_help())
parser.add_argument('--app', type=str, required=True, help=app_help())
parser.add_argument('--name', type=str, required=False,
                    help='Optional name for env dir. Defaults to app.site name.')
parser.add_argument('--exclude-common-configs', required=False,
                    default=False, action='store_true', help='Ignore configs configs/common when creating environment')

args = parser.parse_args()

site = args.site
app = args.app
exclude_common_configs = args.exclude_common_configs
env_name = args.name if args.name else "{}.{}".format(app, site)

check_inputs(app, site)
env_dir = create_env_dir(env_name)
if not exclude_common_configs:
    copy_common_configs(env_dir)
<<<<<<< HEAD
#if site != empty_site:
=======
>>>>>>> a16ed40f
copy_site_configs(site, env_dir)
copy_app_config(app, env_dir)<|MERGE_RESOLUTION|>--- conflicted
+++ resolved
@@ -137,9 +137,5 @@
 env_dir = create_env_dir(env_name)
 if not exclude_common_configs:
     copy_common_configs(env_dir)
-<<<<<<< HEAD
-#if site != empty_site:
-=======
->>>>>>> a16ed40f
 copy_site_configs(site, env_dir)
 copy_app_config(app, env_dir)